"""Largely smoke tests for various pages"""

<<<<<<< HEAD
from unittest.mock import MagicMock
=======
from unittest.mock import MagicMock, PropertyMock, patch
>>>>>>> 9594edf7

import pytest
from pytestqt.qtbot import QtBot
from qtpy import QtCore, QtWidgets

from superscore.backends.filestore import FilestoreBackend
from superscore.client import Client
from superscore.control_layers._base_shim import EpicsData
from superscore.model import (Collection, Parameter, Readback, Setpoint,
                              Snapshot)
from superscore.tests.conftest import setup_test_stack
from superscore.widgets.page.collection_builder import CollectionBuilderPage
from superscore.widgets.page.diff import DiffPage
from superscore.widgets.page.entry import (BaseParameterPage, CollectionPage,
                                           ParameterPage, ReadbackPage,
                                           SetpointPage, SnapshotPage)
from superscore.widgets.page.restore import RestoreDialog, RestorePage
from superscore.widgets.page.search import SearchPage


@pytest.fixture(scope='function')
def collection_page(qtbot: QtBot, test_client: Client):
    data = Collection()
    page = CollectionPage(data=data, client=test_client)
    qtbot.addWidget(page)
    yield page

    view = page.sub_pv_table_view
    view._model.stop_polling()
    qtbot.wait_until(lambda: not view._model._poll_thread.isRunning())


@pytest.fixture(scope="function")
def snapshot_page(qtbot: QtBot, test_client: Client):
    data = Snapshot()
    page = SnapshotPage(data=data, client=test_client)
    qtbot.addWidget(page)
    yield page

    view = page.sub_pv_table_view
    view._model.stop_polling()
    qtbot.wait_until(lambda: not view._model._poll_thread.isRunning())


@pytest.fixture(scope="function")
def parameter_page(qtbot: QtBot, test_client: Client):
    data = Parameter()
    page = ParameterPage(data=data, client=test_client)
    qtbot.addWidget(page)
    return page


@pytest.fixture(scope="function")
def setpoint_page(qtbot: QtBot, test_client: Client):
    data = Setpoint()
    page = SetpointPage(data=data, client=test_client)
    qtbot.addWidget(page)
    return page


@pytest.fixture(scope="function")
def readback_page(qtbot: QtBot, test_client: Client):
    data = Readback()
    page = ReadbackPage(data=data, client=test_client)
    qtbot.addWidget(page)
    return page


@pytest.fixture(scope='function')
def search_page(qtbot: QtBot, test_client: Client):
    page = SearchPage(client=test_client)
    qtbot.addWidget(page)
    return page


@pytest.fixture(scope="function")
def collection_builder_page(qtbot: QtBot, test_client: Client):
    page = CollectionBuilderPage(client=test_client)
    qtbot.addWidget(page)
    yield page
    page.close()
    qtbot.waitUntil(lambda: page.sub_pv_table_view._model._poll_thread.isFinished())


@pytest.fixture(scope="function")
def restore_page(qtbot: QtBot, test_client: Client, simple_snapshot: Snapshot):
    page = RestorePage(data=simple_snapshot, client=test_client)
    qtbot.addWidget(page)
    yield page
    page.close()


@pytest.fixture
def diff_page(qtbot: QtBot, test_client: Client):
    l_snapshot = Snapshot(
        title="l_snap",
        description="l desc",
        children=[
            Setpoint(pv_name="MY:SET", data=1),
            Readback(pv_name="MY:RBV", data=1),
        ]
    )
    r_snapshot = Snapshot(
        title="r_snap",
        description="r desc",
        children=[
            Setpoint(pv_name="MY:SET", data=2),
            Readback(pv_name="MY:RBV", data=1),
            Readback(pv_name="MY:RBV2", data=2),
        ]
    )
    page = DiffPage(
        client=test_client,
        l_entry=l_snapshot,
        r_entry=r_snapshot,
    )
    qtbot.addWidget(page)
    yield page
    page.close()


@pytest.mark.parametrize(
    'page',
    [
        "parameter_page",
        "setpoint_page",
        "readback_page",
        "collection_page",
        "snapshot_page",
        "search_page",
        "collection_builder_page",
        "restore_page",
        "diff_page",
    ]
)
def test_page_smoke(page: str, request: pytest.FixtureRequest):
    """smoke test, just create each page and see if they fail"""
    print(type(request.getfixturevalue(page)))


@setup_test_stack(sources=["db/filestore.json"], backend_type=FilestoreBackend)
def test_apply_filter(test_client, search_page: SearchPage):
    search_page.apply_filter_button.clicked.emit()
    assert search_page.results_table_view.model().rowCount() == 6

    search_page.snapshot_checkbox.setChecked(False)
    search_page.apply_filter_button.clicked.emit()
    assert search_page.results_table_view.model().rowCount() == 5

    search_page.readback_checkbox.setChecked(False)
    search_page.apply_filter_button.clicked.emit()
    assert search_page.results_table_view.model().rowCount() == 2

    search_page.setpoint_checkbox.setChecked(False)
    search_page.apply_filter_button.clicked.emit()
    assert search_page.results_table_view.model().rowCount() == 1

    # reset and try name filter
    for box in search_page.type_checkboxes:
        box.setChecked(True)
    search_page.apply_filter_button.clicked.emit()
    assert search_page.results_table_view.model().rowCount() == 6

    search_page.name_line_edit.setText('collection 1')
    search_page.apply_filter_button.clicked.emit()
    assert search_page.results_table_view.model().rowCount() == 1


@setup_test_stack(sources=["db/filestore.json"], backend_type=FilestoreBackend)
def test_coll_builder_add(test_client, collection_builder_page: CollectionBuilderPage):
    page = collection_builder_page

    page.pv_line_edit.setText("THIS:PV")
    page.add_pvs_button.clicked.emit()

    assert len(page.data.children) == 1
    assert "THIS:PV" in page.data.children[0].pv_name
    assert isinstance(page.data.children[0], Parameter)
    assert page.sub_pv_table_view._model.rowCount() == 1

    page.coll_combo_box.setCurrentIndex(0)
    added_collection = page._coll_options[0]
    page.add_collection_button.clicked.emit()
    assert added_collection is page.data.children[1]
    assert page.sub_coll_table_view._model.rowCount() == 1


@setup_test_stack(sources=["db/filestore.json"], backend_type=FilestoreBackend)
def test_coll_builder_edit(
    test_client,
    collection_builder_page: CollectionBuilderPage,
    qtbot: QtBot
):
    page = collection_builder_page

    page.pv_line_edit.setText("THIS:PV")
    page.add_pvs_button.clicked.emit()

    pv_model = page.sub_pv_table_view.model()
    qtbot.waitUntil(lambda: pv_model.rowCount() == 1)
    assert "THIS:PV" in page.data.children[0].pv_name

    first_index = pv_model.createIndex(0, 0)
    pv_model.setData(first_index, "NEW:VP", role=QtCore.Qt.EditRole)

    assert "NEW:VP" in page.data.children[0].pv_name

    page.add_collection_button.clicked.emit()

    coll_model = page.sub_coll_table_view.model()
    qtbot.waitUntil(lambda: coll_model.rowCount() == 1)

    coll_model.setData(first_index, 'anothername', role=QtCore.Qt.EditRole)
    qtbot.waitUntil(lambda: "anothername" in page.data.children[1].title)


@pytest.mark.parametrize("page_fixture,", ["parameter_page", "setpoint_page"])
def test_open_page_slot(
    page_fixture: str,
    request: pytest.FixtureRequest,
):
    with patch("superscore.widgets.page.entry.BaseParameterPage.open_page_slot",
               new_callable=PropertyMock):
        page: BaseParameterPage = request.getfixturevalue(page_fixture)
        page.open_rbv_button.clicked.emit()
        assert page.open_page_slot.called


@pytest.mark.parametrize(
    "page_fixture,",
    ["parameter_page", "setpoint_page", "readback_page"]
)
def test_stored_widget_swap(
    page_fixture: str,
    request: pytest.FixtureRequest,
    qtbot: QtBot,
):
    ret_vals = {
        "MY:FLOAT": EpicsData(data=0.5, precision=3,
                              lower_ctrl_limit=-2, upper_ctrl_limit=2),
        "MY:INT": EpicsData(data=1, lower_ctrl_limit=-10, upper_ctrl_limit=10),
        "MY:ENUM": EpicsData(data=0, enums=["OUT", "IN", "UNKNOWN"])
    }

    def simple_coll_return_vals(pv_name: str):
        return ret_vals[pv_name]

    page: BaseParameterPage = request.getfixturevalue(page_fixture)
    page.set_editable(True)
    page.client.cl.get = MagicMock(side_effect=simple_coll_return_vals)
    qtbot.waitUntil(lambda: not page._edata_thread.isRunning())
    page.get_edata()
    qtbot.waitUntil(lambda: not page._edata_thread.isRunning())

    for pv, expected_widget in zip(
        ret_vals,
        (QtWidgets.QDoubleSpinBox, QtWidgets.QSpinBox, QtWidgets.QComboBox)
    ):
        page.pv_edit.setText(pv)
        qtbot.waitUntil(lambda: page.data.pv_name == pv)
        page.refresh_button.clicked.emit()

        qtbot.waitUntil(
            lambda: isinstance(page.value_stored_widget, expected_widget),
        )


def test_restore_page_toggle_live(qtbot: QtBot, restore_page):
    tableView = restore_page.tableView
    live_columns = tableView.live_headers
    toggle_live_button = restore_page.compareLiveButton

    toggle_live_button.click()
    qtbot.waitUntil(lambda: tableView._model._poll_thread.running)
    qtbot.waitUntil(lambda: all((not tableView.isColumnHidden(column) for column in live_columns)))

    toggle_live_button.click()
    qtbot.waitUntil(lambda: all((tableView.isColumnHidden(column) for column in live_columns)))


@setup_test_stack(sources=["db/filestore.json"], backend_type=FilestoreBackend)
def test_restore_dialog_restore(
    test_client: Client,
    simple_snapshot: Snapshot,
):
    put_mock = test_client.cl.put
    dialog = RestoreDialog(test_client, simple_snapshot)
    dialog.restore()
    assert put_mock.call_args.args == test_client._gather_data(simple_snapshot)


@setup_test_stack(sources=["db/filestore.json"], backend_type=FilestoreBackend)
def test_restore_dialog_remove_pv(test_client: Client, simple_snapshot: Snapshot):
    dialog = RestoreDialog(test_client, simple_snapshot)
    tableWidget = dialog.tableWidget
    assert tableWidget.rowCount() == len(simple_snapshot.children)

    PV_COLUMN = 0
    REMOVE_BUTTON_COLUMN = 2
    item_to_remove = tableWidget.item(1, PV_COLUMN)
    tableWidget.setCurrentCell(1, REMOVE_BUTTON_COLUMN)
    dialog.delete_row()
    assert tableWidget.rowCount() == len(simple_snapshot.children) - 1
    items_left = [tableWidget.item(row, PV_COLUMN) for row in range(tableWidget.rowCount())]
    assert item_to_remove not in items_left<|MERGE_RESOLUTION|>--- conflicted
+++ resolved
@@ -1,10 +1,6 @@
 """Largely smoke tests for various pages"""
 
-<<<<<<< HEAD
-from unittest.mock import MagicMock
-=======
 from unittest.mock import MagicMock, PropertyMock, patch
->>>>>>> 9594edf7
 
 import pytest
 from pytestqt.qtbot import QtBot
